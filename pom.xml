<?xml version="1.0" encoding="UTF-8"?>
<project xmlns="http://maven.apache.org/POM/4.0.0" xmlns:xsi="http://www.w3.org/2001/XMLSchema-instance" xsi:schemaLocation="http://maven.apache.org/POM/4.0.0 http://maven.apache.org/maven-v4_0_0.xsd">
  <modelVersion>4.0.0</modelVersion>
  <groupId>com.amazon.carbonado</groupId>
  <artifactId>carbonado</artifactId>
  <packaging>jar</packaging>
  <name>Carbonado</name>
<<<<<<< HEAD
  <version>1.3.1</version>
=======
  <version>1.2.5</version>
>>>>>>> 6ea98965
  <description>
    Extensible, high performance persistence abstraction layer for Java applications with a relational view to the underlying persistence technology.
  </description>
  <url>https://github.com/Carbonado/Carbonado/</url>
  <inceptionYear>2006</inceptionYear>

  <organization>
    <name>Amazon Technologies, Inc.</name>
    <url>https://github.com/Carbonado/Carbonado</url>
  </organization>

  <licenses>
    <license>
      <name>Apache License Version 2.0</name>
      <url>http://www.apache.org/licenses/LICENSE-2.0.txt</url>
    </license>
  </licenses>

  <scm>
    <connection>scm:git:https://github.com/Carbonado/Carbonado.git</connection>
    <url>https://github.com/Carbonado/Carbonado/</url>
  </scm>

  <issueManagement>
    <url>https://github.com/Carbonado/Carbonado/issues</url>
  </issueManagement>

  <mailingLists>
    <mailingList>
      <name>Carbonado Interest list</name>
      <subscribe>http://sourceforge.net/mail/?group_id=171277</subscribe>
      <unsubscribe>http://sourceforge.net/mail/?group_id=171277</unsubscribe>
    </mailingList>
  </mailingLists>

  <developers>
    <developer>
      <name>Brian S O'Neill</name>
      <id>broneill</id>
      <email>broneill@users.sourceforge.net</email>
      <organization>Amazon Technologies, Inc.</organization>
    </developer>

    <developer>
      <name>Jesse Morgan</name>
      <email>morganjm@amazon.com</email>
      <organization>Amazon Technologies, Inc.</organization>
    </developer>
  </developers>

  <contributors>
    <contributor>
      <name>Don Schneider</name>
      <email>dondo_seattle@users.sourceforge.net</email>
      <organization>Amazon Technologies, Inc.</organization>
    </contributor>

    <contributor>
      <name>Vidya Iyer</name>
      <email>vidyaiyer@users.sourceforge.net</email>
      <organization>Amazon Technologies, Inc.</organization>
    </contributor>

    <contributor>
      <name>Nicole Deflaux</name>
      <email>deflaux@users.sourceforge.net</email>
      <organization>Amazon Technologies, Inc.</organization>
    </contributor>

    <contributor>
      <name>James Willeford</name>
      <email>jameswil@users.sourceforge.net</email>
      <organization>Amazon Technologies, Inc.</organization>
    </contributor>

    <contributor>
      <name>Justin Rudd</name>
      <email>justrudd@users.sourceforge.net</email>
      <organization>Amazon Technologies, Inc.</organization>
    </contributor>

    <contributor>
      <name>Doug Treder</name>
      <organization>Amazon Technologies, Inc.</organization>
    </contributor>

    <contributor>
      <name>Tom Keller</name>
      <organization>Amazon Technologies, Inc.</organization>
      <email>keller_tl@users.sourceforge.net</email>
    </contributor>

    <contributor>
      <name>Bryan Castillo</name>
      <email>bcastill@users.sourceforge.net</email>
      <organization>Amazon Technologies, Inc.</organization>
    </contributor>

    <contributor>
      <name>Fang Chen</name>
      <email>fangchen@users.sourceforge.net</email>
      <organization>Amazon Technologies, Inc.</organization>
    </contributor>

    <contributor>
      <name>Adam D Bradley</name>
      <email>artdodge@users.sourceforge.net</email>
      <organization>Amazon Technologies, Inc.</organization>
    </contributor>

    <contributor>
      <name>Peter Carbon</name>
      <email>peter_carbon@users.sourceforge.net</email>
      <organization>Amazon Technologies, Inc.</organization>
    </contributor>

    <contributor>
      <name>Tobias Holgers</name>
      <email>tholgers@users.sourceforge.net</email>
      <organization>Amazon Technologies, Inc.</organization>
    </contributor>

    <contributor>
      <name>Olga Kuznetsova</name>
      <email>okuznetsova@users.sourceforge.net</email>
      <organization>Amazon Technologies, Inc.</organization>
    </contributor>

    <contributor>
      <name>Archit Shivaprakash</name>
      <organization>Amazon Technologies, Inc.</organization>
    </contributor>

    <contributor>
      <name>Vishal Parakh</name>
      <email>vishalparakh@users.sourceforge.net</email>
      <organization>Amazon Technologies, Inc.</organization>
    </contributor>

    <contributor>
      <name>Matt Carlson</name>
      <organization>Amazon Technologies, Inc.</organization>
    </contributor>

    <contributor>
      <name>Matt Tucker</name>
    </contributor>

    <contributor>
      <name>David Rosenstrauch</name>
    </contributor>

    <contributor>
      <name>Dan Washusen</name>
    </contributor>
  </contributors>

  <dependencies>
    <dependency>
      <groupId>org.cojen</groupId>
      <artifactId>cojen</artifactId>
      <version>[2.2,)</version>
    </dependency>

    <dependency>
      <groupId>joda-time</groupId>
      <artifactId>joda-time</artifactId>
      <version>[1.3,)</version>
    </dependency>

    <dependency>
      <groupId>commons-logging</groupId>
      <artifactId>commons-logging</artifactId>
      <version>[1.0,)</version>
    </dependency>

    <dependency>
      <groupId>junit</groupId>
      <artifactId>junit</artifactId>
      <version>4.7</version>
      <scope>test</scope>
    </dependency>
  </dependencies>

  <build>
    <plugins>
      <plugin>
        <groupId>org.apache.maven.plugins</groupId>
        <artifactId>maven-compiler-plugin</artifactId>
        <version>3.1</version>
        <configuration>
          <source>1.7</source>
          <target>1.7</target>
        </configuration>
      </plugin>

      <plugin>
        <groupId>org.apache.maven.plugins</groupId>
        <artifactId>maven-javadoc-plugin</artifactId>
        <version>2.9.1</version>
        <configuration>
          <javadocVersion>1.7</javadocVersion>
          <detectJavaApiLink>false</detectJavaApiLink>
          <links>
            <link>http://docs.oracle.com/javase/7/docs/api</link>
          </links>
          <notimestamp>true</notimestamp>
        </configuration>
        <executions>
          <execution>
            <id>attach-javadocs</id>
            <goals>
              <goal>jar</goal>
            </goals>
            <configuration>
              <additionalparam>-Xdoclint:none</additionalparam>
            </configuration>
          </execution>
        </executions>
      </plugin>
    </plugins>
  </build>

  <reporting>
    <plugins>
      <plugin>
        <groupId>org.apache.maven.plugins</groupId>
        <artifactId>maven-javadoc-plugin</artifactId>
        <configuration>
          <aggregate>true</aggregate>
          <splitindex>true</splitindex>
          <links>
            <link>http://java.sun.com/javase/6/docs/api</link>
            <link>http://cojen.sourceforge.net/apidocs</link>
            <link>http://joda-time.sourceforge.net/api-release</link>
          </links>
          <sourcepath>${basedir}/src/main/java</sourcepath>
          <subpackages>com.amazon.carbonado</subpackages>
          <groups>
            <group>
              <title>Basic API</title>
              <packages>com.amazon.carbonado:com.amazon.carbonado.constraint:com.amazon.carbonado.adapter</packages>
            </group>
            <group>
              <title>Advanced API</title>
              <packages>com.amazon.carbonado.cursor:com.amazon.carbonado.lob:com.amazon.carbonado.capability:com.amazon.carbonado.filter:com.amazon.carbonado.info:com.amazon.carbonado.layout:com.amazon.carbonado.sequence</packages>
            </group>
            <group>
              <title>Standard Repositories</title>
              <packages>com.amazon.carbonado.repo.map:com.amazon.carbonado.repo.jdbc:com.amazon.carbonado.repo.replicated:com.amazon.carbonado.repo.logging:com.amazon.carbonado.repo.sleepycat</packages>
            </group>
            <group>
              <title>Service Provider Interface</title>
              <packages>com.amazon.carbonado.repo.indexed:com.amazon.carbonado.gen:com.amazon.carbonado.spi:com.amazon.carbonado.raw:com.amazon.carbonado.synthetic:com.amazon.carbonado.qe:com.amazon.carbonado.txn</packages>
            </group>
            <group>
              <title>Generic Utilities</title>
              <packages>com.amazon.carbonado.util</packages>
            </group>
          </groups>
        </configuration>
      </plugin>

      <plugin>
        <groupId>org.apache.maven.plugins</groupId>
        <artifactId>maven-site-plugin</artifactId>
        <configuration>
          <outputEncoding>UTF-8</outputEncoding>
        </configuration>
      </plugin>

      <plugin>
        <groupId>org.apache.maven.plugins</groupId>
        <artifactId>maven-jxr-plugin</artifactId>
        <configuration>
          <aggregate>true</aggregate>
        </configuration>
      </plugin>

      <plugin>
        <groupId>org.apache.maven.plugins</groupId>
        <artifactId>maven-project-info-reports-plugin</artifactId>
        <reportSets>
          <reportSet>
            <reports>
              <report>project-team</report>
              <report>mailing-list</report>
              <report>issue-tracking</report>
              <report>scm</report>
              <report>license</report>
            </reports>
          </reportSet>
        </reportSets>
      </plugin>
    </plugins>
  </reporting>

  <profiles>
    <profile>
      <id>release</id>
      <build>
        <plugins>

          <plugin>
            <groupId>org.apache.maven.plugins</groupId>
            <artifactId>maven-source-plugin</artifactId>
            <version>2.2.1</version>
            <executions>
              <execution>
                <id>attach-sources</id>
                <goals>
                  <goal>jar-no-fork</goal>
                </goals>
              </execution>
            </executions>
          </plugin>

          <plugin>
            <groupId>org.apache.maven.plugins</groupId>
            <artifactId>maven-gpg-plugin</artifactId>
            <version>1.5</version>
            <executions>
              <execution>
                <id>sign-artifacts</id>
                <phase>verify</phase>
                <goals>
                  <goal>sign</goal>
                </goals>
                <configuration>
                  <keyname>2753E2C6</keyname>
                </configuration>
              </execution>
            </executions>
          </plugin>

          <plugin>
            <groupId>org.sonatype.plugins</groupId>
            <artifactId>nexus-staging-maven-plugin</artifactId>
            <version>1.6.3</version>
            <extensions>true</extensions>
            <configuration>
               <serverId>ossrh</serverId>
               <nexusUrl>https://oss.sonatype.org/</nexusUrl>
               <autoReleaseAfterClose>true</autoReleaseAfterClose>
            </configuration>
          </plugin>

        </plugins>
      </build>
    </profile>
  </profiles>
</project>
<|MERGE_RESOLUTION|>--- conflicted
+++ resolved
@@ -1,364 +1,360 @@
-<?xml version="1.0" encoding="UTF-8"?>
-<project xmlns="http://maven.apache.org/POM/4.0.0" xmlns:xsi="http://www.w3.org/2001/XMLSchema-instance" xsi:schemaLocation="http://maven.apache.org/POM/4.0.0 http://maven.apache.org/maven-v4_0_0.xsd">
-  <modelVersion>4.0.0</modelVersion>
-  <groupId>com.amazon.carbonado</groupId>
-  <artifactId>carbonado</artifactId>
-  <packaging>jar</packaging>
-  <name>Carbonado</name>
-<<<<<<< HEAD
-  <version>1.3.1</version>
-=======
-  <version>1.2.5</version>
->>>>>>> 6ea98965
-  <description>
-    Extensible, high performance persistence abstraction layer for Java applications with a relational view to the underlying persistence technology.
-  </description>
-  <url>https://github.com/Carbonado/Carbonado/</url>
-  <inceptionYear>2006</inceptionYear>
-
-  <organization>
-    <name>Amazon Technologies, Inc.</name>
-    <url>https://github.com/Carbonado/Carbonado</url>
-  </organization>
-
-  <licenses>
-    <license>
-      <name>Apache License Version 2.0</name>
-      <url>http://www.apache.org/licenses/LICENSE-2.0.txt</url>
-    </license>
-  </licenses>
-
-  <scm>
-    <connection>scm:git:https://github.com/Carbonado/Carbonado.git</connection>
-    <url>https://github.com/Carbonado/Carbonado/</url>
-  </scm>
-
-  <issueManagement>
-    <url>https://github.com/Carbonado/Carbonado/issues</url>
-  </issueManagement>
-
-  <mailingLists>
-    <mailingList>
-      <name>Carbonado Interest list</name>
-      <subscribe>http://sourceforge.net/mail/?group_id=171277</subscribe>
-      <unsubscribe>http://sourceforge.net/mail/?group_id=171277</unsubscribe>
-    </mailingList>
-  </mailingLists>
-
-  <developers>
-    <developer>
-      <name>Brian S O'Neill</name>
-      <id>broneill</id>
-      <email>broneill@users.sourceforge.net</email>
-      <organization>Amazon Technologies, Inc.</organization>
-    </developer>
-
-    <developer>
-      <name>Jesse Morgan</name>
-      <email>morganjm@amazon.com</email>
-      <organization>Amazon Technologies, Inc.</organization>
-    </developer>
-  </developers>
-
-  <contributors>
-    <contributor>
-      <name>Don Schneider</name>
-      <email>dondo_seattle@users.sourceforge.net</email>
-      <organization>Amazon Technologies, Inc.</organization>
-    </contributor>
-
-    <contributor>
-      <name>Vidya Iyer</name>
-      <email>vidyaiyer@users.sourceforge.net</email>
-      <organization>Amazon Technologies, Inc.</organization>
-    </contributor>
-
-    <contributor>
-      <name>Nicole Deflaux</name>
-      <email>deflaux@users.sourceforge.net</email>
-      <organization>Amazon Technologies, Inc.</organization>
-    </contributor>
-
-    <contributor>
-      <name>James Willeford</name>
-      <email>jameswil@users.sourceforge.net</email>
-      <organization>Amazon Technologies, Inc.</organization>
-    </contributor>
-
-    <contributor>
-      <name>Justin Rudd</name>
-      <email>justrudd@users.sourceforge.net</email>
-      <organization>Amazon Technologies, Inc.</organization>
-    </contributor>
-
-    <contributor>
-      <name>Doug Treder</name>
-      <organization>Amazon Technologies, Inc.</organization>
-    </contributor>
-
-    <contributor>
-      <name>Tom Keller</name>
-      <organization>Amazon Technologies, Inc.</organization>
-      <email>keller_tl@users.sourceforge.net</email>
-    </contributor>
-
-    <contributor>
-      <name>Bryan Castillo</name>
-      <email>bcastill@users.sourceforge.net</email>
-      <organization>Amazon Technologies, Inc.</organization>
-    </contributor>
-
-    <contributor>
-      <name>Fang Chen</name>
-      <email>fangchen@users.sourceforge.net</email>
-      <organization>Amazon Technologies, Inc.</organization>
-    </contributor>
-
-    <contributor>
-      <name>Adam D Bradley</name>
-      <email>artdodge@users.sourceforge.net</email>
-      <organization>Amazon Technologies, Inc.</organization>
-    </contributor>
-
-    <contributor>
-      <name>Peter Carbon</name>
-      <email>peter_carbon@users.sourceforge.net</email>
-      <organization>Amazon Technologies, Inc.</organization>
-    </contributor>
-
-    <contributor>
-      <name>Tobias Holgers</name>
-      <email>tholgers@users.sourceforge.net</email>
-      <organization>Amazon Technologies, Inc.</organization>
-    </contributor>
-
-    <contributor>
-      <name>Olga Kuznetsova</name>
-      <email>okuznetsova@users.sourceforge.net</email>
-      <organization>Amazon Technologies, Inc.</organization>
-    </contributor>
-
-    <contributor>
-      <name>Archit Shivaprakash</name>
-      <organization>Amazon Technologies, Inc.</organization>
-    </contributor>
-
-    <contributor>
-      <name>Vishal Parakh</name>
-      <email>vishalparakh@users.sourceforge.net</email>
-      <organization>Amazon Technologies, Inc.</organization>
-    </contributor>
-
-    <contributor>
-      <name>Matt Carlson</name>
-      <organization>Amazon Technologies, Inc.</organization>
-    </contributor>
-
-    <contributor>
-      <name>Matt Tucker</name>
-    </contributor>
-
-    <contributor>
-      <name>David Rosenstrauch</name>
-    </contributor>
-
-    <contributor>
-      <name>Dan Washusen</name>
-    </contributor>
-  </contributors>
-
-  <dependencies>
-    <dependency>
-      <groupId>org.cojen</groupId>
-      <artifactId>cojen</artifactId>
-      <version>[2.2,)</version>
-    </dependency>
-
-    <dependency>
-      <groupId>joda-time</groupId>
-      <artifactId>joda-time</artifactId>
-      <version>[1.3,)</version>
-    </dependency>
-
-    <dependency>
-      <groupId>commons-logging</groupId>
-      <artifactId>commons-logging</artifactId>
-      <version>[1.0,)</version>
-    </dependency>
-
-    <dependency>
-      <groupId>junit</groupId>
-      <artifactId>junit</artifactId>
-      <version>4.7</version>
-      <scope>test</scope>
-    </dependency>
-  </dependencies>
-
-  <build>
-    <plugins>
-      <plugin>
-        <groupId>org.apache.maven.plugins</groupId>
-        <artifactId>maven-compiler-plugin</artifactId>
-        <version>3.1</version>
-        <configuration>
-          <source>1.7</source>
-          <target>1.7</target>
-        </configuration>
-      </plugin>
-
-      <plugin>
-        <groupId>org.apache.maven.plugins</groupId>
-        <artifactId>maven-javadoc-plugin</artifactId>
-        <version>2.9.1</version>
-        <configuration>
-          <javadocVersion>1.7</javadocVersion>
-          <detectJavaApiLink>false</detectJavaApiLink>
-          <links>
-            <link>http://docs.oracle.com/javase/7/docs/api</link>
-          </links>
-          <notimestamp>true</notimestamp>
-        </configuration>
-        <executions>
-          <execution>
-            <id>attach-javadocs</id>
-            <goals>
-              <goal>jar</goal>
-            </goals>
-            <configuration>
-              <additionalparam>-Xdoclint:none</additionalparam>
-            </configuration>
-          </execution>
-        </executions>
-      </plugin>
-    </plugins>
-  </build>
-
-  <reporting>
-    <plugins>
-      <plugin>
-        <groupId>org.apache.maven.plugins</groupId>
-        <artifactId>maven-javadoc-plugin</artifactId>
-        <configuration>
-          <aggregate>true</aggregate>
-          <splitindex>true</splitindex>
-          <links>
-            <link>http://java.sun.com/javase/6/docs/api</link>
-            <link>http://cojen.sourceforge.net/apidocs</link>
-            <link>http://joda-time.sourceforge.net/api-release</link>
-          </links>
-          <sourcepath>${basedir}/src/main/java</sourcepath>
-          <subpackages>com.amazon.carbonado</subpackages>
-          <groups>
-            <group>
-              <title>Basic API</title>
-              <packages>com.amazon.carbonado:com.amazon.carbonado.constraint:com.amazon.carbonado.adapter</packages>
-            </group>
-            <group>
-              <title>Advanced API</title>
-              <packages>com.amazon.carbonado.cursor:com.amazon.carbonado.lob:com.amazon.carbonado.capability:com.amazon.carbonado.filter:com.amazon.carbonado.info:com.amazon.carbonado.layout:com.amazon.carbonado.sequence</packages>
-            </group>
-            <group>
-              <title>Standard Repositories</title>
-              <packages>com.amazon.carbonado.repo.map:com.amazon.carbonado.repo.jdbc:com.amazon.carbonado.repo.replicated:com.amazon.carbonado.repo.logging:com.amazon.carbonado.repo.sleepycat</packages>
-            </group>
-            <group>
-              <title>Service Provider Interface</title>
-              <packages>com.amazon.carbonado.repo.indexed:com.amazon.carbonado.gen:com.amazon.carbonado.spi:com.amazon.carbonado.raw:com.amazon.carbonado.synthetic:com.amazon.carbonado.qe:com.amazon.carbonado.txn</packages>
-            </group>
-            <group>
-              <title>Generic Utilities</title>
-              <packages>com.amazon.carbonado.util</packages>
-            </group>
-          </groups>
-        </configuration>
-      </plugin>
-
-      <plugin>
-        <groupId>org.apache.maven.plugins</groupId>
-        <artifactId>maven-site-plugin</artifactId>
-        <configuration>
-          <outputEncoding>UTF-8</outputEncoding>
-        </configuration>
-      </plugin>
-
-      <plugin>
-        <groupId>org.apache.maven.plugins</groupId>
-        <artifactId>maven-jxr-plugin</artifactId>
-        <configuration>
-          <aggregate>true</aggregate>
-        </configuration>
-      </plugin>
-
-      <plugin>
-        <groupId>org.apache.maven.plugins</groupId>
-        <artifactId>maven-project-info-reports-plugin</artifactId>
-        <reportSets>
-          <reportSet>
-            <reports>
-              <report>project-team</report>
-              <report>mailing-list</report>
-              <report>issue-tracking</report>
-              <report>scm</report>
-              <report>license</report>
-            </reports>
-          </reportSet>
-        </reportSets>
-      </plugin>
-    </plugins>
-  </reporting>
-
-  <profiles>
-    <profile>
-      <id>release</id>
-      <build>
-        <plugins>
-
-          <plugin>
-            <groupId>org.apache.maven.plugins</groupId>
-            <artifactId>maven-source-plugin</artifactId>
-            <version>2.2.1</version>
-            <executions>
-              <execution>
-                <id>attach-sources</id>
-                <goals>
-                  <goal>jar-no-fork</goal>
-                </goals>
-              </execution>
-            </executions>
-          </plugin>
-
-          <plugin>
-            <groupId>org.apache.maven.plugins</groupId>
-            <artifactId>maven-gpg-plugin</artifactId>
-            <version>1.5</version>
-            <executions>
-              <execution>
-                <id>sign-artifacts</id>
-                <phase>verify</phase>
-                <goals>
-                  <goal>sign</goal>
-                </goals>
-                <configuration>
-                  <keyname>2753E2C6</keyname>
-                </configuration>
-              </execution>
-            </executions>
-          </plugin>
-
-          <plugin>
-            <groupId>org.sonatype.plugins</groupId>
-            <artifactId>nexus-staging-maven-plugin</artifactId>
-            <version>1.6.3</version>
-            <extensions>true</extensions>
-            <configuration>
-               <serverId>ossrh</serverId>
-               <nexusUrl>https://oss.sonatype.org/</nexusUrl>
-               <autoReleaseAfterClose>true</autoReleaseAfterClose>
-            </configuration>
-          </plugin>
-
-        </plugins>
-      </build>
-    </profile>
-  </profiles>
-</project>
+<?xml version="1.0" encoding="UTF-8"?>
+<project xmlns="http://maven.apache.org/POM/4.0.0" xmlns:xsi="http://www.w3.org/2001/XMLSchema-instance" xsi:schemaLocation="http://maven.apache.org/POM/4.0.0 http://maven.apache.org/maven-v4_0_0.xsd">
+  <modelVersion>4.0.0</modelVersion>
+  <groupId>com.amazon.carbonado</groupId>
+  <artifactId>carbonado</artifactId>
+  <packaging>jar</packaging>
+  <name>Carbonado</name>
+  <version>1.3.2</version>
+  <description>
+    Extensible, high performance persistence abstraction layer for Java applications with a relational view to the underlying persistence technology.
+  </description>
+  <url>https://github.com/Carbonado/Carbonado/</url>
+  <inceptionYear>2006</inceptionYear>
+
+  <organization>
+    <name>Amazon Technologies, Inc.</name>
+    <url>https://github.com/Carbonado/Carbonado</url>
+  </organization>
+
+  <licenses>
+    <license>
+      <name>Apache License Version 2.0</name>
+      <url>http://www.apache.org/licenses/LICENSE-2.0.txt</url>
+    </license>
+  </licenses>
+
+  <scm>
+    <connection>scm:git:https://github.com/Carbonado/Carbonado.git</connection>
+    <url>https://github.com/Carbonado/Carbonado/</url>
+  </scm>
+
+  <issueManagement>
+    <url>https://github.com/Carbonado/Carbonado/issues</url>
+  </issueManagement>
+
+  <mailingLists>
+    <mailingList>
+      <name>Carbonado Interest list</name>
+      <subscribe>http://sourceforge.net/mail/?group_id=171277</subscribe>
+      <unsubscribe>http://sourceforge.net/mail/?group_id=171277</unsubscribe>
+    </mailingList>
+  </mailingLists>
+
+  <developers>
+    <developer>
+      <name>Brian S O'Neill</name>
+      <id>broneill</id>
+      <email>broneill@users.sourceforge.net</email>
+      <organization>Amazon Technologies, Inc.</organization>
+    </developer>
+
+    <developer>
+      <name>Jesse Morgan</name>
+      <email>morganjm@amazon.com</email>
+      <organization>Amazon Technologies, Inc.</organization>
+    </developer>
+  </developers>
+
+  <contributors>
+    <contributor>
+      <name>Don Schneider</name>
+      <email>dondo_seattle@users.sourceforge.net</email>
+      <organization>Amazon Technologies, Inc.</organization>
+    </contributor>
+
+    <contributor>
+      <name>Vidya Iyer</name>
+      <email>vidyaiyer@users.sourceforge.net</email>
+      <organization>Amazon Technologies, Inc.</organization>
+    </contributor>
+
+    <contributor>
+      <name>Nicole Deflaux</name>
+      <email>deflaux@users.sourceforge.net</email>
+      <organization>Amazon Technologies, Inc.</organization>
+    </contributor>
+
+    <contributor>
+      <name>James Willeford</name>
+      <email>jameswil@users.sourceforge.net</email>
+      <organization>Amazon Technologies, Inc.</organization>
+    </contributor>
+
+    <contributor>
+      <name>Justin Rudd</name>
+      <email>justrudd@users.sourceforge.net</email>
+      <organization>Amazon Technologies, Inc.</organization>
+    </contributor>
+
+    <contributor>
+      <name>Doug Treder</name>
+      <organization>Amazon Technologies, Inc.</organization>
+    </contributor>
+
+    <contributor>
+      <name>Tom Keller</name>
+      <organization>Amazon Technologies, Inc.</organization>
+      <email>keller_tl@users.sourceforge.net</email>
+    </contributor>
+
+    <contributor>
+      <name>Bryan Castillo</name>
+      <email>bcastill@users.sourceforge.net</email>
+      <organization>Amazon Technologies, Inc.</organization>
+    </contributor>
+
+    <contributor>
+      <name>Fang Chen</name>
+      <email>fangchen@users.sourceforge.net</email>
+      <organization>Amazon Technologies, Inc.</organization>
+    </contributor>
+
+    <contributor>
+      <name>Adam D Bradley</name>
+      <email>artdodge@users.sourceforge.net</email>
+      <organization>Amazon Technologies, Inc.</organization>
+    </contributor>
+
+    <contributor>
+      <name>Peter Carbon</name>
+      <email>peter_carbon@users.sourceforge.net</email>
+      <organization>Amazon Technologies, Inc.</organization>
+    </contributor>
+
+    <contributor>
+      <name>Tobias Holgers</name>
+      <email>tholgers@users.sourceforge.net</email>
+      <organization>Amazon Technologies, Inc.</organization>
+    </contributor>
+
+    <contributor>
+      <name>Olga Kuznetsova</name>
+      <email>okuznetsova@users.sourceforge.net</email>
+      <organization>Amazon Technologies, Inc.</organization>
+    </contributor>
+
+    <contributor>
+      <name>Archit Shivaprakash</name>
+      <organization>Amazon Technologies, Inc.</organization>
+    </contributor>
+
+    <contributor>
+      <name>Vishal Parakh</name>
+      <email>vishalparakh@users.sourceforge.net</email>
+      <organization>Amazon Technologies, Inc.</organization>
+    </contributor>
+
+    <contributor>
+      <name>Matt Carlson</name>
+      <organization>Amazon Technologies, Inc.</organization>
+    </contributor>
+
+    <contributor>
+      <name>Matt Tucker</name>
+    </contributor>
+
+    <contributor>
+      <name>David Rosenstrauch</name>
+    </contributor>
+
+    <contributor>
+      <name>Dan Washusen</name>
+    </contributor>
+  </contributors>
+
+  <dependencies>
+    <dependency>
+      <groupId>org.cojen</groupId>
+      <artifactId>cojen</artifactId>
+      <version>[2.2,)</version>
+    </dependency>
+
+    <dependency>
+      <groupId>joda-time</groupId>
+      <artifactId>joda-time</artifactId>
+      <version>[1.3,)</version>
+    </dependency>
+
+    <dependency>
+      <groupId>commons-logging</groupId>
+      <artifactId>commons-logging</artifactId>
+      <version>[1.0,)</version>
+    </dependency>
+
+    <dependency>
+      <groupId>junit</groupId>
+      <artifactId>junit</artifactId>
+      <version>4.7</version>
+      <scope>test</scope>
+    </dependency>
+  </dependencies>
+
+  <build>
+    <plugins>
+      <plugin>
+        <groupId>org.apache.maven.plugins</groupId>
+        <artifactId>maven-compiler-plugin</artifactId>
+        <version>3.1</version>
+        <configuration>
+          <source>1.7</source>
+          <target>1.7</target>
+        </configuration>
+      </plugin>
+
+      <plugin>
+        <groupId>org.apache.maven.plugins</groupId>
+        <artifactId>maven-javadoc-plugin</artifactId>
+        <version>2.9.1</version>
+        <configuration>
+          <javadocVersion>1.7</javadocVersion>
+          <detectJavaApiLink>false</detectJavaApiLink>
+          <links>
+            <link>http://docs.oracle.com/javase/7/docs/api</link>
+          </links>
+          <notimestamp>true</notimestamp>
+        </configuration>
+        <executions>
+          <execution>
+            <id>attach-javadocs</id>
+            <goals>
+              <goal>jar</goal>
+            </goals>
+            <configuration>
+              <additionalparam>-Xdoclint:none</additionalparam>
+            </configuration>
+          </execution>
+        </executions>
+      </plugin>
+    </plugins>
+  </build>
+
+  <reporting>
+    <plugins>
+      <plugin>
+        <groupId>org.apache.maven.plugins</groupId>
+        <artifactId>maven-javadoc-plugin</artifactId>
+        <configuration>
+          <aggregate>true</aggregate>
+          <splitindex>true</splitindex>
+          <links>
+            <link>http://java.sun.com/javase/6/docs/api</link>
+            <link>http://cojen.sourceforge.net/apidocs</link>
+            <link>http://joda-time.sourceforge.net/api-release</link>
+          </links>
+          <sourcepath>${basedir}/src/main/java</sourcepath>
+          <subpackages>com.amazon.carbonado</subpackages>
+          <groups>
+            <group>
+              <title>Basic API</title>
+              <packages>com.amazon.carbonado:com.amazon.carbonado.constraint:com.amazon.carbonado.adapter</packages>
+            </group>
+            <group>
+              <title>Advanced API</title>
+              <packages>com.amazon.carbonado.cursor:com.amazon.carbonado.lob:com.amazon.carbonado.capability:com.amazon.carbonado.filter:com.amazon.carbonado.info:com.amazon.carbonado.layout:com.amazon.carbonado.sequence</packages>
+            </group>
+            <group>
+              <title>Standard Repositories</title>
+              <packages>com.amazon.carbonado.repo.map:com.amazon.carbonado.repo.jdbc:com.amazon.carbonado.repo.replicated:com.amazon.carbonado.repo.logging:com.amazon.carbonado.repo.sleepycat</packages>
+            </group>
+            <group>
+              <title>Service Provider Interface</title>
+              <packages>com.amazon.carbonado.repo.indexed:com.amazon.carbonado.gen:com.amazon.carbonado.spi:com.amazon.carbonado.raw:com.amazon.carbonado.synthetic:com.amazon.carbonado.qe:com.amazon.carbonado.txn</packages>
+            </group>
+            <group>
+              <title>Generic Utilities</title>
+              <packages>com.amazon.carbonado.util</packages>
+            </group>
+          </groups>
+        </configuration>
+      </plugin>
+
+      <plugin>
+        <groupId>org.apache.maven.plugins</groupId>
+        <artifactId>maven-site-plugin</artifactId>
+        <configuration>
+          <outputEncoding>UTF-8</outputEncoding>
+        </configuration>
+      </plugin>
+
+      <plugin>
+        <groupId>org.apache.maven.plugins</groupId>
+        <artifactId>maven-jxr-plugin</artifactId>
+        <configuration>
+          <aggregate>true</aggregate>
+        </configuration>
+      </plugin>
+
+      <plugin>
+        <groupId>org.apache.maven.plugins</groupId>
+        <artifactId>maven-project-info-reports-plugin</artifactId>
+        <reportSets>
+          <reportSet>
+            <reports>
+              <report>project-team</report>
+              <report>mailing-list</report>
+              <report>issue-tracking</report>
+              <report>scm</report>
+              <report>license</report>
+            </reports>
+          </reportSet>
+        </reportSets>
+      </plugin>
+    </plugins>
+  </reporting>
+
+  <profiles>
+    <profile>
+      <id>release</id>
+      <build>
+        <plugins>
+
+          <plugin>
+            <groupId>org.apache.maven.plugins</groupId>
+            <artifactId>maven-source-plugin</artifactId>
+            <version>2.2.1</version>
+            <executions>
+              <execution>
+                <id>attach-sources</id>
+                <goals>
+                  <goal>jar-no-fork</goal>
+                </goals>
+              </execution>
+            </executions>
+          </plugin>
+
+          <plugin>
+            <groupId>org.apache.maven.plugins</groupId>
+            <artifactId>maven-gpg-plugin</artifactId>
+            <version>1.5</version>
+            <executions>
+              <execution>
+                <id>sign-artifacts</id>
+                <phase>verify</phase>
+                <goals>
+                  <goal>sign</goal>
+                </goals>
+                <configuration>
+                  <keyname>2753E2C6</keyname>
+                </configuration>
+              </execution>
+            </executions>
+          </plugin>
+
+          <plugin>
+            <groupId>org.sonatype.plugins</groupId>
+            <artifactId>nexus-staging-maven-plugin</artifactId>
+            <version>1.6.3</version>
+            <extensions>true</extensions>
+            <configuration>
+               <serverId>ossrh</serverId>
+               <nexusUrl>https://oss.sonatype.org/</nexusUrl>
+               <autoReleaseAfterClose>true</autoReleaseAfterClose>
+            </configuration>
+          </plugin>
+
+        </plugins>
+      </build>
+    </profile>
+  </profiles>
+</project>